import { HeadersInit, RequestInit } from 'node-fetch';
import { OpPatch } from 'json-patch';

type HttpMethods = 'GET'
  | 'HEAD'
  | 'POST'
  | 'PUT'
  | 'DELETE'
  | 'CONNECT'
  | 'OPTIONS'
  | 'TRACE'
  | 'PATCH';

interface RequestInitWithoutMethod extends Omit<RequestInit, 'method'> {}

interface RequestResponse {
  request: Request;
  response: Response;
}

interface FhirResource extends Record<string, any> {
  resourceType: ResourceType
}

interface SmartAuthMetadata {
  authorizeUrl?: URL;
  tokenUrl?: URL;
  registerUrl?: URL;
  manageUrl?: URL;
}

interface SearchParams {
  [key: string]: string|number|boolean|Array<string|number|boolean>;
}

interface Compartment  {
  id: string;
  resourceType: string;
}

type ResourceType = string;

/**
 * Access capabilities
 * @param capabilityStatement - capability statement FHIR resource
 */
declare class CapabilityTool {
  constructor(capabilityStatement: FhirResource);
  /**
   * Return server-level interaction support information based on the capability statement.
   * @example
   * const capabilities = new CapabilityTool(capabilityStatement);
   * const serverBatchSupport = capabilities.serverCan('batch');
   * console.log(serverBatchSupport);
   * @param interaction - The interaction to check server-level capability for.
   * @returns Whether or not the interaction is supported by the server.
   */
  serverCan(interaction: string): boolean;
  /**
   * Return resource-level interaction support information based on the capability statement.
   * @example
   * const capabilities = new CapabilityTool(capabilityStatement);
   * const patientReadSupport = capabilities.resourceCan('Patient', 'read');
   * console.log(patientReadSupport);
   * @param resource - The resource to check interaction support for.
   * @param interaction - The interaction to check resource-level capability for.
   * @returns Whether or not the interaction is supported for the given resource.
   */
  resourceCan(resource: string, interaction: string): boolean;
  /**
   * Return server-level searchParam support information based on the capability statement.
   * @example
   * const capabilities = new CapabilityTool(capabilityStatement);
   * const lastUpdatedSupport = capabilities.serverSearch('_lastUpdated');
   * console.log(lastUpdatedSupport);
   * @param searchParam - The searchParam to check server-level capability for.
   * @returns Whether or not the searchParam is supported by the server.
   */
  serverSearch(searchParam: string): boolean;
  /**
   * Return resource-level searchParam support information based on the capability statement.
   * @example
   * const capabilities = new CapabilityTool(capabilityStatement);
   * const patientGenderSearchSupport = capabilities.resourceSearch('Patient', 'gender');
   * console.log(patientGenderSearchSupport);
   * @param resource - The resource to check searchParam support for.
   * @param searchParam - The searchParam to check resource-level capability for.
   * @returns Whether or not the searchParam is supported for the given resource.
   */
  resourceSearch(resource: string, searchParam: string): boolean;
  /**
   * Return capability support information based on the capability statement.
   * @example
   * const capabilities = new CapabilityTool(capabilityStatement);
   *
   * // Server-level capability support
   * const interactionSupport = capabilities.supportFor({
   *   capabilityType: 'interaction'
   * });
   * console.log(interactionSupport);
   *
   * // Server-level capability support for specific code
   * const interactionSupport = capabilities.supportFor({
   *   capabilityType: 'interaction',
   *   where: { code: 'history-system' }
   * });
   * console.log(interactionSupport);
   *
   * // Resource-level capability support
   * const patientConditionalCreateSupport = capabilities.supportFor({
   *   resourceType: 'Patient',
   *   capabilityType: 'conditionalCreate'
   * });
   * console.log(patientConditionalCreateSupport);
   *
   * // Capability support for specific code
   * const patientReadSupport = capabilities.supportFor({
   *   resourceType: 'Patient',
   *   capabilityType: 'interaction',
   *   where: { code: 'read' }
   * });
   * console.log(patientReadSupport);
   *
   * // Capability support for specific name
   * const patientBirthDateSearchSupport = capabilities.supportFor({
   *   resourceType: 'Patient',
   *   capabilityType: 'searchParam',
   *   where: { name: 'birthdate' }
   * });
   * console.log(patientBirthDateSearchSupport);
   * @param params - The capability parameters.
   * @param [params.resourceType] - Resource type (e.g. 'Patient', 'Observation'), optional.
   * @param params.capabilityType - Capability type (e.g. 'interaction', 'searchParam').
   * @param [params.where] - Check additional level of compatibility, optional.
   * @param [params.where.code] - Specify a code (e.g., 'read' for interaction), optional.
   * @param [params.where.name] - Specify a name (e.g., 'type' for searchParam), optional.
   * @returns If the capability, code, or name is supported for the resource.
   */
  supportFor(params: {
    resourceType?: ResourceType;
    capabilityType: string;
    where?: {
      code?: string;
      name?: string;
    };
  }): boolean;
  /**
   * Return interactions available for a resource type based on the capability statement.
   * @example
   * const capabilities = new CapabilityTool(capabilityStatement);
   * const supportedPatientInteractions = capabilities.interactionsFor({ resourceType: 'Patient'});
   * console.log(supportedPatientInteractions);
   * @param params - The capability parameters.
   * @param params.resourceType - Resource type (e.g. 'Patient', 'Observation').
   * @returns A list of supported interactions for the given resource type.
   */
  interactionsFor(params: {
    resourceType: ResourceType;
  }): string[];
  /**
   * Return searchParams available for a resource type based on the capability statement.
   * @example
   * const capabilities = new CapabilityTool(capabilityStatement);
   * const supportedPatientSearchParams = capabilities.searchParamsFor({ resourceType: 'Patient'});
   * console.log(supportedPatientSearchParams);
   * @param params - The capability parameters.
   * @param params.resourceType - Resource type (e.g. 'Patient', 'Observation').
   * @returns A list of supported searchParams for the given resource type.
   */
  searchParamsFor(params: {
    resourceType: ResourceType;
  }): string[];
  /**
   * Return all capabilities for a given resource from the capability statement.
   * @example
   * const capabilities = new CapabilityTool(capabilityStatement);
   * const patientCapabilities = capabilities.resourceCapabilities({ resourceType: 'Patient'});
   * console.log(patientCapabilities);
   * @param params - The capability parameters.
   * @param params.resourceType - Resource type (e.g. 'Patient', 'Observation').
   * @returns The contents of a given resource as listed in the capability statement.
   */
  resourceCapabilities(params: {
    resourceType: ResourceType;
  }): any;
  /**
   * Return the contents of a specific resource capability from the capability statement.
   * @example
   * const capabilities = new CapabilityTool(capabilityStatement);
   * const conditionalDeleteSupport = capabilities.capabilityContents({
   *   resourceType: 'Patient',
   *   capabilityType: 'conditionalDelete'
   * });
   * console.log(conditionalDeleteSupport);
   * @param params - The capability parameters.
   * @param params.resourceType - Resource type (e.g. 'Patient', 'Observation').
   * @param params.capabilityType - Capability type (e.g. 'interaction', 'searchParam').
   * @returns The contents of a given capability as listed in the capability statement.
   */
  capabilityContents(params: {
    resourceType: ResourceType;
    capabilityType: any;
  }): any;
  /**
   * Return all server-level capabilities.
   * @example
   * const capabilities = new CapabilityTool(capabilityStatement);
   * const serverCapabilities = capabilities.serverCapabilities();
   * console.log(serverCapabilities);
   * @returns All REST capabilities for the mode 'server'.
   */
  serverCapabilities(): any;
}

/**
 * Create a FHIR client.
 *
 * For details on what requestOptions are available, see the node `request`
 * documentation at https://github.com/request/request
 * @example
 * const options = {
 *   baseUrl: 'http://fhir.com',
 *   customHeaders: {
 *     'x-some-header': 'value'
 *   },
 *   requestOptions: {
 *     cert: certFileContent,
 *     key: keyFileContent,
 *     ca: caFileContent
 *   }
 * };
 *
 * const client = new Client(options);
 * @param config - Client configuration
 * @param config.baseUrl - ISS for FHIR server
 * @param [config.customHeaders] - Optional custom headers to send with
 *   each request
 * @param [config.requestOptions] - Optional custom request options for
 *   instantiating the HTTP connection
 * @param [config.requestSigner] Optional pass in a function to sign the request.
 */
export default class Client {
  baseUrl: string;
  customHeaders: HeadersInit;
  bearerToken: string | undefined;

  constructor(config: {
    baseUrl: string;
    customHeaders?: HeadersInit;
    requestOptions?: RequestInit;
<<<<<<< HEAD
    requestSigner?: (string, RequestInit) => void
=======
    bearerToken?: string | undefined;
>>>>>>> 46ab8bc4
  });
  /**
   * Given a Client response, returns the underlying HTTP request and response
   * objects.
   * @example
   * const Client = require('fhir-kit-client');
   *
   * fhirClient.read({
   *   resourceType: 'Patient',
   *   id: 12345,
   * }).then((data) => {
   *   const { response, request } = Client.httpFor(data);
   *   console.log(response.status);
   *   console.log(request.headers);
   * });
   * @param requestResponse - to one of the FHIR Kit Client requests
   * @returns object containing http request and response
   */
  static httpFor(requestResponse: Response): RequestResponse;
  /**
   * Resolve a reference and return FHIR resource
   *
   * From: http://hl7.org/fhir/STU3/references.html, a reference can be: 1)
   * absolute URL, 2) relative URL or 3) an internal fragement. In the case of
   * (2), there are rules on resolving references that are in a FHIR bundle.
   * @example
   * // Always does a new http request
   * client.resolve({ reference: 'http://test.com/fhir/Patient/1' }).then((patient) => {
   *   console.log(patient);
   * });
   *
   * // Always does a new http request, using the client.baseUrl
   * client.resolve({ reference: 'Patient/1' }).then((patient) => {
   *   console.log(patient);
   * });
   *
   * // Try to resolve a patient in the bundle, otherwise build request
   * // at client.baseUrl
   * client.resolve({ reference: 'Patient/1', context: bundle }).then((patient) => {
   *   console.log(patient);
   * });
   *
   * // Resolve a patient contained in someResource (see:
   * // http://hl7.org/fhir/STU3/references.html#contained)
   * client.resolve({ reference: '#patient-1', context: someResource }).then((patient) => {
   *   console.log(patient);
   * });
   * @param params - The request parameters.
   * @param params.reference - FHIR reference
   * @param [params.context] - Optional bundle or FHIR resource
   * @param [params.headers] - DEPRECATED Optional custom headers to
   *   add to the request
   * @param [params.options] - Optional options object
   * @param [params.options.headers] - Optional headers to add to the
   *   request
   * @returns FHIR resource
   */
  resolve(params: {
    reference: string;
    context?: FhirResource;
    headers?: HeadersInit;
    options?: RequestInit;
  }): Promise<FhirResource>;
  /**
   * Obtain the SMART OAuth URLs from the Capability Statement, or
   * any of the .well-known addresses.
   *
   * See: http://docs.smarthealthit.org/authorization/conformance-statement/
   * @example
   * // Using promises
   * fhirClient.smartAuthMetadata().then((data) => { console.log(data); });
   *
   * // Using async
   * let response = await fhirClient.smartAuthMetadata();
   * console.log(response);
   * @param [params] - The request parameters.
   * @param [params.headers] - DEPRECATED Optional custom headers to
   *   add to the request
   * @param [params.options] - Optional options object
   * @param [params.options.headers] - Optional headers to add to the
   *   request
   * @returns contains the following SMART URL: authorizeUrl,
   *   tokenUrl, registerUrl, manageUrl
   */
  smartAuthMetadata(params?: {
    headers?: HeadersInit;
    options?: RequestInit;
  }): Promise<SmartAuthMetadata>;
  /**
   * Get the capability statement.
   * @example
   * // Using promises
   * fhirClient.capabilityStatement().then((data) => { console.log(data); });
   *
   * // Using async
   * let response = await fhirClient.capabilityStatement();
   * console.log(response);
   * @param [params] - The request parameters.
   * @param [params.headers] - DEPRECATED Optional custom headers to
   *   add to the request
   * @param [params.options] - Optional options object
   * @param [params.options.headers] - Optional headers to add to the
   *   request
   * @returns capability statement FHIR resource.
   */
  capabilityStatement(params?: {
    headers?: HeadersInit;
    options?: RequestInit;
  }): Promise<FhirResource>;
  /**
   * Run a request.
   * @example
   * // Defaults to GET
   * fhirClient.request('Patient/123')
   *   .then(data => console.log(data));
   *
   * fhirClient.request('Patient/123', { method: 'DELETE'})
   *   .then(data => console.log(data));
   *
   * fhirClient.request('Patient', { method: 'POST', body: myNewPatient })
   *   .then(data => console.log(data));
   * @param requestUrl - URL, can be relative to base or absolute
   * @param params - (optional) Request params
   * @param params.method - (optional) HTTP method (defaults to GET)
   * @param params.options - (optional) additional request options (e.g. headers)
   * @param params.body - (optional) request body
   * @returns Response
   */
  request(requestUrl: string, params?: {
    method?: HttpMethods;
    headers?: HeadersInit;
    options?: RequestInitWithoutMethod;
    body?: BodyInit;
  }): Promise<object>;
  /**
   * Get a resource by FHIR id.
   * @example
   * // Using promises
   * fhirClient.read({
   *   resourceType: 'Patient',
   *   id: 12345,
   * }).then((data) => { console.log(data); });
   *
   * // Using async
   * let response = await fhirClient.read({ resourceType: 'Patient', id: 12345 });
   * console.log(response);
   * @param params - The request parameters.
   * @param params.resourceType - The resource type (e.g. "Patient",
   *   "Observation").
   * @param params.id - The FHIR id for the resource.
   * @param [params.headers] - DEPRECATED Optional custom headers to
   *   add to the request
   * @param [params.options] - Optional options object
   * @param [params.options.headers] - Optional headers to add to the
   *   request
   * @returns FHIR resource
   */
  read(params: {
    resourceType: ResourceType;
    id: string;
    headers?: HeadersInit;
    options?: RequestInit;
  }): Promise<FhirResource>;
  /**
   * Get a resource by id and version.
   * @example
   * // Using promises
   * fhirClient.vread({
   *   resourceType: 'Patient',
   *   id: '12345',
   *   version: '1',
   * }).then(data => console.log(data));
   *
   * // Using async
   * let response = await fhirClient.vread({
   *   resourceType: 'Patient',
   *   id: '12345',
   *   version: '1',
   * });
   * console.log(response);
   * @param params - The request parameters.
   * @param params.resourceType - The resource type (e.g. "Patient",
   *   "Observation").
   * @param params.id - The FHIR id for the resource.
   * @param params.version - The version id for the resource.
   * @param [params.headers] - DEPRECATED Optional custom headers to
   *   add to the request
   * @param [params.options] - Optional options object
   * @param [params.options.headers] - Optional headers to add to the
   *   request
   * @returns FHIR resource
   */
  vread(params: {
    resourceType: ResourceType;
    id: string;
    version: string;
    headers?: HeadersInit;
    options?: RequestInit;
  }): Promise<FhirResource>;
  /**
   * Create a resource.
   * @example
   * const newPatient = {
   *   resourceType: 'Patient',
   *   active: true,
   *   name: [{ use: 'official', family: 'Coleman', given: ['Lisa', 'P.'] }],
   *   gender: 'female',
   *   birthDate: '1948-04-14',
   * }
   *
   * // Using promises
   * fhirClient.create({
   *   resourceType: 'Patient',
   *   body: newPatient,
   * }).then((data) => { console.log(data); });
   *
   * // Using async
   * let response = await fhirClient.create({
   *   resourceType: 'Patient',
   *   body: newPatient,
   * })
   * console.log(response);
   * @param params - The request parameters.
   * @param params.resourceType - The FHIR resource type.
   * @param params.body - The new resource data to create.
   * @param [params.headers] - DEPRECATED Optional custom headers to
   *   add to the request
   * @param [params.options] - Optional options object
   * @param [params.options.headers] - Optional headers to add to the
   *   request
   * @returns FHIR resource
   */
  create<T extends FhirResource>(params: {
    resourceType: ResourceType;
    body: T;
    headers?: HeadersInit;
    options?: RequestInit;
   }): Promise<FhirResource | T>;
  /**
   * Delete a resource by FHIR id.
   * @example
   * // Using promises
   * fhirClient.delete({
   *   resourceType: 'Patient',
   *   id: 12345,
   * }).then((data) => { console.log(data); });
   *
   * // Using async
   * let response = await fhirClient.delete({ resourceType: 'Patient', id: 12345 });
   * console.log(response);
   * @param params - The request parameters.
   * @param params.resourceType - The resource type (e.g. "Patient", "Observation").
   * @param params.id - The FHIR id for the resource.
   * @param [params.headers] - DEPRECATED Optional custom headers to
   *   add to the request
   * @param [params.options] - Optional options object
   * @param [params.options.headers] - Optional headers to add to the
   *   request
   * @returns Operation Outcome FHIR resource
   */
  delete(params: {
    resourceType: ResourceType;
    id: string;
    headers?: HeadersInit;
    options?: RequestInit;
  }): Promise<FhirResource>;
  /**
   * Update a resource by FHIR id.
   * @example
   * const updatedPatient = {
   *   resourceType: 'Patient',
   *   birthDate: '1948-04-14',
   * }
   *
   * // Using promises
   * fhirClient.update({
   *   resourceType: 'Patient',
   *   id: 12345,
   *   body: updatedPatient,
   * }).then((data) => { console.log(data); });
   *
   * // Using async
   * let response = await fhirClient.update({
   *   resourceType: 'Patient',
   *   id: 12345,
   *   body: updatedPatient,
   * });
   * console.log(response);
   * @param params - The request parameters.
   * @param params.resourceType - The resource type (e.g. "Patient",
   *   "Observation").
   * @param params.id - The FHIR id for the resource.
   * @param params.body - The resource to be updated.
   * @param [params.headers] - DEPRECATED Optional custom headers to
   *   add to the request
   * @param [params.options] - Optional options object
   * @param [params.options.headers] - Optional headers to add to the
   *   request
   * @returns FHIR resource
   */
  update<T extends FhirResource>(params: {
    resourceType: ResourceType;
    id: string;
    body: T;
    headers?: HeadersInit;
    options?: RequestInit;
  }): Promise<FhirResource | T>
  /**
   * Patch a resource by FHIR id.
   *
   * From http://hl7.org/fhir/STU3/http.html#patch:
   * Content-Type is 'application/json-patch+json'
   * Expects a JSON Patch document format, see http://jsonpatch.com/
   * @example
   * // JSON Patch document format from http://jsonpatch.com/
   * const JSONPatch = [{ op: 'replace', path: '/gender', value: 'male' }];
   *
   * // Using promises
   * fhirClient.patch({
   *   resourceType: 'Patient',
   *   id: 12345,
   *   JSONPatch,
   * }).then((data) => { console.log(data); });
   *
   * // Using async
   * let response = await fhirClient.patch({
   *   resourceType: 'Patient',
   *   id: 12345,
   *   JSONPatch
   * });
   * console.log(response);
   * @param params - The request parameters.
   * @param params.resourceType - The resource type (e.g. "Patient",
   *   "Observation").
   * @param params.id - The FHIR id for the resource.
   * @param params.JSONPatch - A JSON Patch document containing an array
   *   of patch operations, formatted according to http://jsonpatch.com/.
   * @param [params.headers] - DEPRECATED Optional custom headers to
   *   add to the request
   * @param [params.options] - Optional options object
   * @param [params.options.headers] - Optional headers to add to the
   *   request
   * @returns FHIR resource
   */
  patch(params: {
    resourceType: ResourceType;
    id: string;
    JSONPatch: OpPatch[];
    headers?: HeadersInit;
    options?: RequestInit;
  }): Promise<FhirResource>;
  /**
   * Submit a set of actions to perform independently as a batch.
   *
   * Update, create or delete a set of resources in a single interaction.
   * There should be no interdependencies between entries in the bundle.
   * @example
   * const requestBundle = {
   *   'resourceType': 'Bundle',
   *   'type': 'batch',
   *   'entry': [
   *    {
   *      'fullUrl': 'http://example.org/fhir/Patient/123',
   *      'resource': {
   *        'resourceType': 'Patient',
   *        'id': '123',
   *        'active': true
   *      },
   *      'request': {
   *        'method': 'PUT',
   *        'url': 'Patient/123'
   *      }
   *    },
   *     {
   *       'request': {
   *         'method': 'DELETE',
   *         'url': 'Patient/2e27c71e-30c8-4ceb-8c1c-5641e066c0a4'
   *       }
   *     },
   *     {
   *       'request': {
   *         'method': 'GET',
   *         'url': 'Patient?name=peter'
   *       }
   *     }
   *   ]
   * }
   *
   * // Using promises
   * fhirClient.batch({
   *   body: requestBundle
   * }).then((data) => { console.log(data); });
   *
   * // Using async
   * let response = await fhirClient.batch({
   *   body: requestBundle
   * });
   * console.log(response);
   * @param params - The request parameters.
   * @param params.body - The request body with a type of 'batch'.
   * @param [params.headers] - DEPRECATED Optional custom headers to
   *   add to the request
   * @param [params.options] - Optional options object
   * @param [params.options.headers] - Optional headers to add to the
   *   request
   * @returns FHIR resources in a FHIR Bundle structure.
   */
  batch(params: {
    body: FhirResource & { type: "batch" };
    headers?: HeadersInit;
    options?: RequestInit;
  }): Promise<FhirResource | FhirResource & { type: "batch-response" }>;
  /**
   * Submit a set of actions to perform independently as a transaction.
   *
   * Update, create or delete a set of resources in a single interaction.
   * The entire set of changes should succeed or fail as a single entity.
   * Multiple actions on multiple resources different types may be submitted.
   * The outcome should not depend on the order of the resources loaded.
   * Order of processing actions: DELETE, POST, PUT, and GET.
   * The transaction fails if any resource overlap in DELETE, POST and PUT.
   * @example
   * const requestBundle = {
   *   'resourceType': 'Bundle',
   *   'type': 'transaction',
   *   'entry': [
   *    {
   *      'fullUrl': 'http://example.org/fhir/Patient/123',
   *      'resource': {
   *        'resourceType': 'Patient',
   *        'id': '123',
   *        'active': true
   *      },
   *      'request': {
   *        'method': 'PUT',
   *        'url': 'Patient/123'
   *      }
   *    },
   *     {
   *       'request': {
   *         'method': 'DELETE',
   *         'url': 'Patient/2e27c71e-30c8-4ceb-8c1c-5641e066c0a4'
   *       }
   *     },
   *     {
   *       'request': {
   *         'method': 'GET',
   *         'url': 'Patient?name=peter'
   *       }
   *     }
   *   ]
   * }
   *
   * // Using promises
   * fhirClient.transaction({
   *   body: requestBundle
   * }).then((data) => { console.log(data); });
   *
   * // Using async
   * let response = await fhirClient.transaction({
   *   body: requestBundle
   * });
   * console.log(response);
   * @param params - The request parameters.
   * @param params.body - The request body with a type of
   *   'transaction'.
   * @param [params.headers] - DEPRECATED Optional custom headers to
   *   add to the request
   * @param [params.options] - Optional options object
   * @param [params.options.headers] - Optional headers to add to the
   *   request
   * @returns FHIR resources in a FHIR Bundle structure.
   */
  transaction(params: {
    body: FhirResource & { type: "transaction" };
    headers?: HeadersInit;
    options?: RequestInit;
  }): Promise<FhirResource | FhirResource & { type: "transaction-response" }>;
  /**
   * Run a custom FHIR operation on system, resource type or instance level.
   *
   * - To run a system-level operation, omit the resourceType and id parameters.
   * - To run a type-level operatiion, include the resourceType and omit the id parameter.
   * - To run an instance-type operation, include both the resourceType and id.
   * @example
   * client.operation({ resourceType: 'ConceptMap', name: '$apply' }).
   *   then(result => console.log(result).
   *   catch(e => console.error(e));
   *
   *
   * const input = {
   *  system: 'http://hl7.org/fhir/composition-status',
   *  code: 'preliminary',
   *  source: 'http://hl7.org/fhir/ValueSet/composition-status',
   *  target: 'http://hl7.org/fhir/ValueSet/v3-ActStatus'
   * };
   *
   * client.operation({resourceType: 'ConceptMap', name: 'translate', method: 'get', input}).
   *   then(result => console.log(result)).
   *   catch(e => console.error(e));
   * @param params - The request parameters.
   * @param params.name - The name of the operation (will get
   *    prepended with $ if missing.
   * @param [params.resourceType] - Optional The resource type (e.g. "Patient",
   *   "Observation")
   * @param [params.id] - Optional FHIR id for the resource
   * @param [params.method] - Optional The HTTP method (POST or GET, defaults to post)
   * @param [params.input] - Optional input object for the operation
   * @param [params.options] - Optional options object
   * @returns Result of opeartion (e.g. FHIR Parameter)
   */
  operation(params: {
    name: string;
    resourceType?: ResourceType;
    id?: string;
    method?: 'POST' | 'GET' | undefined;
    input?: any;
    options?: RequestInitWithoutMethod;
  }): Promise<FhirResource | any>;
  /**
   * Return the next page of results.
   * @param params - The request parameters. Passing the bundle as the
   *   first parameter is DEPRECATED
   * @param params.bundle - Bundle result of a FHIR search
   * @param [params.options] - Optional options object
   * @param [params.options.headers] - Optional headers to add to the
   *   request
   * @param [headers] - DEPRECATED Optional custom headers to add to
   *   the request
   * @returns FHIR resources in a FHIR Bundle structure.
   */
  nextPage<T extends string>(params: {
    bundle: FhirResource & {type: T};
    options?: RequestInit;
  }): Promise<FhirResource | FhirResource & {type: T}>;
  /**
   * Return the previous page of results.
   * @param params - The request parameters. Passing the bundle as the
   *   first parameter is DEPRECATED
   * @param params.bundle - Bundle result of a FHIR search
   * @param [params.options] - Optional options object
   * @param [params.options.headers] - Optional headers to add to the
   *   request
   * @param [headers] - DEPRECATED Optional custom headers to add to
   *   the request
   * @returns FHIR resources in a FHIR Bundle structure.
   */
  prevPage<T extends string>(params: {
    bundle: FhirResource & {type: T};
    options?: RequestInit;
  }): Promise<FhirResource | FhirResource & {type: T}>;
  /**
   * Search for a FHIR resource, with or without compartments, or the entire
   * system
   * @example
   * // Using promises
   * fhirClient.search({
   *   resourceType: 'Observation',
   *   compartment: { resourceType: 'Patient', id: 123 },
   *   searchParams: { code: 'abc', _include: ['Observation:encounter', 'Observation:performer'] },
   * }).then((data) => { console.log(data); });
   *
   * // Using async
   * let response = await fhirClient.search({
   *   resourceType: 'Observation',
   *   compartment: { resourceType: 'Patient', id: 123 },
   *   searchParams: { code: 'abc', _include: ['Observation:encounter', 'Observation:performer'] },
   * });
   * console.log(response);
   * @param params - The request parameters.
   * @param [params.resourceType] - The resource type
   *   (e.g. "Patient", "Observation"), optional.
   * @param [params.compartment] - The search compartment, optional.
   * @param [params.searchParams] - The search parameters, optional.
   * @param [params.headers] - DEPRECATED Optional custom headers to
   *   add to the request
   * @param [params.options] - Optional options object
   * @param [params.options.headers] - Optional headers to add to the
   *   request
   * @param [params.options.postSearch] - if true, all `searchParams`
   *   will be placed in the request body rather than the url, and the search
   *   will use POST rather than GET
   * @returns FHIR resources in a Bundle
   */
   search(params: {
    resourceType: ResourceType;
    compartment?: Compartment;
    searchParams?: SearchParams;
    headers?: HeadersInit;
    options?: RequestInit;
  }): Promise<FhirResource | FhirResource & { type: "searchset" }>;
  /**
   * Search for a FHIR resource.
   * @example
   * // Using promises
   * fhirClient.resourceSearch({
   *   resourceType: 'Patient',
   *   searchParams: { name: 'Smith' },
   * }).then((data) => { console.log(data); });
   *
   * // Using async
   * let response = await fhirClient.resourceSearch({
   *   resourceType: 'Patient',
   *   searchParams: { name: 'Smith' },
   * });
   * console.log(response);
   * @param params - The request parameters.
   * @param params.resourceType - The resource type (e.g. "Patient",
   *   "Observation").
   * @param params.searchParams - The search parameters.
   * @param [params.headers] - DEPRECATED Optional custom headers to
   *   add to the request
   * @param [params.options] - Optional options object
   * @param [params.options.headers] - Optional headers to add to the
   *   request
   * @param [params.options.postSearch] - if true, all `searchParams`
   *   will be placed in the request body rather than the url, and the search
   *   will use POST rather than GET
   * @returns FHIR resources in a Bundle
   */
  resourceSearch(params: {
    resourceType: ResourceType;
    searchParams: SearchParams;
    headers?: HeadersInit;
    options?: RequestInit;
  }): Promise<FhirResource| FhirResource & { type: "searchset" }>;
  /**
   * Search across all FHIR resource types in the system.
   * Only the parameters defined for all resources can be used.
   * @example
   * // Using promises
   * fhirClient.systemSearch({
   *   searchParams: { name: 'smith' }
   * }).then((data) => { console.log(data); });
   *
   * // Using async
   * let response = await fhirClient.systemSearch({ searchParams: { name: 'smith' } });
   * console.log(response);
   * @param params - The request parameters.
   * @param params.searchParams - The search parameters.
   * @param [params.headers] - DEPRECATED Optional custom headers to
   *   add to the request
   * @param [params.options] - Optional options object
   * @param [params.options.headers] - Optional headers to add to the
   *   request
   * @param [params.options.postSearch] - if true, all `searchParams`
   *   will be placed in the request body rather than the url, and the search
   *   will use POST rather than GET
   * @returns FHIR resources in a Bundle
   */
  systemSearch(params: {
    searchParams: SearchParams;
    headers?: HeadersInit;
    options?: RequestInit;
  }): Promise<FhirResource| FhirResource & { type: "searchset" }>;
  /**
   * Search for FHIR resources within a compartment.
   * The resourceType and id must be specified.
   * @example
   * // Using promises
   * fhirClient.compartmentSearch({
   *   resourceType: 'Observation',
   *   compartment: { resourceType: 'Patient', id: 123 },
   *   searchParams: { code: 'abc' }
   * }).then((data) => { console.log(data); });
   *
   * // Using async
   * let response = await fhirClient.compartmentSearch({
   *   resourceType: 'Observation',
   *   compartment: { resourceType: 'Patient', id: 123 },
   *   searchParams: { code: 'abc' }
   * });
   * console.log(response);
   * @param params - The request parameters.
   * @param params.resourceType - The resource type (e.g. "Patient",
   *   "Observation").
   * @param params.compartment - The search compartment.
   * @param [params.searchParams] - The search parameters, optional.
   * @param [params.headers] - DEPRECATED Optional custom headers to
   *   add to the request
   * @param [params.options] - Optional options object
   * @param [params.options.headers] - Optional headers to add to the
   *   request
   * @param [params.options.postSearch] - if true, all `searchParams`
   *   will be placed in the request body rather than the url, and the search
   *   will use POST rather than GET
   * @returns FHIR resources in a Bundle
   */
  compartmentSearch(params: {
    resourceType: ResourceType,
    compartment: Compartment,
    searchParams?: SearchParams,
    headers?: HeadersInit;
    options?: RequestInit;
  }): Promise<FhirResource| FhirResource & { type: "searchset" }> ;
  /**
   * Retrieve the change history for a FHIR resource id, a resource type or the
   * entire system
   * @example
   * // Using promises
   * fhirClient.history({ resourceType: 'Patient', id: '12345' });
   *   .then((data) => { console.log(data); });
   *
   * // Using async
   * let response = await fhirClient.history({ resourceType: 'Patient', id: '12345' });
   * console.log(response);
   * @param params - The request parameters.
   * @param [params.resourceType] - The resource type
   *   (e.g. "Patient", "Observation"), optional.
   * @param [params.id] - The FHIR id for the resource, optional.
   * @param [params.headers] - DEPRECATED Optional custom headers to
   *   add to the request
   * @param [params.options] - Optional options object
   * @param [params.options.headers] - Optional headers to add to the
   *   request
   * @returns FHIR resources in a FHIR Bundle structure.
   */
  history(params?: {
    resourceType?: ResourceType;
    id?: string;
    headers?: HeadersInit;
    options?: RequestInit;
  }): Promise<FhirResource| FhirResource & { type: "history" }>;
  /**
   * Retrieve the change history for a particular resource FHIR id.
   * @example
   * // Using promises
   * fhirClient.resourceHistory({ resourceType: 'Patient', id: '12345' });
   *           .then((data) => { console.log(data); });
   *
   * // Using async
   * let response = await fhirClient.resourceHistory({ resourceType: 'Patient', id: '12345' });
   * console.log(response);
   * @param params - The request parameters.
   * @param params.resourceType - The resource type (e.g. "Patient",
   *   "Observation").
   * @param params.id - The FHIR id for the resource.
   * @param [params.headers] - DEPRECATED Optional custom headers to
   *   add to the request
   * @param [params.options] - Optional options object
   * @param [params.options.headers] - Optional headers to add to the
   *   request
   * @returns FHIR resources in a FHIR Bundle structure.
   */
  resourceHistory(params: {
    resourceType: ResourceType,
    id: string,
    headers?: HeadersInit,
    options?: RequestInit;
  }): Promise<FhirResource| FhirResource & { type: "history" }>;
  /**
   * Retrieve the change history for a particular resource type.
   * @example
   * // Using promises
   * fhirClient.typeHistory({ resourceType: 'Patient' });
   *           .then((data) => { console.log(data); });
   *
   * // Using async
   * let response = await fhirClient.typeHistory({ resourceType: 'Patient' });
   * console.log(response);
   * @param params - The request parameters.
   * @param params.resourceType - The resource type (e.g. "Patient",
   *   "Observation").
   * @param [params.headers] - DEPRECATED Optional custom headers to
   *   add to the request
   * @param [params.options] - Optional options object
   * @param [params.options.headers] - Optional headers to add to the
   *   request
   * @returns FHIR resources in a FHIR Bundle structure.
   */
  typeHistory(params: {
    resourceType: ResourceType;
    headers?: HeadersInit;
    options?: RequestInit;
  }): Promise<FhirResource| FhirResource & { type: "history" }>;
  /**
   * Retrieve the change history for all resources.
   * @example
   * // Using promises
   * fhirClient.systemHistory();
   *           .then((data) => { console.log(data); });
   *
   * // Using async
   * let response = await fhirClient.systemHistory();
   * console.log(response);
   * @param [params] - The request parameters.
   * @param [params.headers] - DEPRECATED Optional custom headers to
   *   add to the request
   * @param [params.options] - Optional options object
   * @param [params.options.headers] - Optional headers to add to the
   *   request
   * @returns FHIR resources in a FHIR Bundle structure.
   */
  systemHistory(params?: {
    headers?: HeadersInit;
    options?: RequestInit;
  }): Promise<FhirResource| FhirResource & { type: "history" }>;
}<|MERGE_RESOLUTION|>--- conflicted
+++ resolved
@@ -248,11 +248,8 @@
     baseUrl: string;
     customHeaders?: HeadersInit;
     requestOptions?: RequestInit;
-<<<<<<< HEAD
     requestSigner?: (string, RequestInit) => void
-=======
     bearerToken?: string | undefined;
->>>>>>> 46ab8bc4
   });
   /**
    * Given a Client response, returns the underlying HTTP request and response
