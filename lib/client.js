const queryString = require('query-string');
const { authFromCapability, authFromWellKnown } = require('./smart');
const HttpClient = require('./http-client');
const ReferenceResolver = require('./reference-resolver');
const Pagination = require('./pagination');
const { createQueryString } = require('./utils');
const { FetchQueue } = require('./fetch-queue');
const { deprecatePaginationArgs, deprecateHeaders } = require('./deprecations');
const CapabilityTool = require('./capability-tool');

/**
 * @module fhir-kit-client
 */
class Client {
  /**
   * Create a FHIR client.
   *
   * For details on what requestOptions are available, see the node `request`
   * documentation at https://github.com/request/request
   *
   * @example
   *
   * const options = {
   *   baseUrl: 'http://fhir.com',
   *   customHeaders: {
   *     'x-some-header': 'value'
   *   },
   *   requestOptions: {
   *     cert: certFileContent,
   *     key: keyFileContent,
   *     ca: caFileContent
   *   },
   *   bearerToken: 'eyJhbGci...dQssw5c'
   * };
   *
   * const client = new Client(options);
   *
   * @param {Object} config Client configuration
   * @param {String} config.baseUrl ISS for FHIR server
   * @param {Object} [config.customHeaders] Optional custom headers to send with
   *   each request
   * @param {Object} [config.requestOptions] Optional custom request options for
   * @param {Function} [config.requestSigner] Optional pass in a function to sign the request.
   *   instantiating the HTTP connection
   * @param {String} [config.bearerToken] Optional bearerToken to use for each
   *   request.
   * @throws An error will be thrown unless baseUrl is a non-empty string.
   */
<<<<<<< HEAD
  constructor({ baseUrl, customHeaders, requestOptions, requestSigner } = {}) {
    this.httpClient = new HttpClient({ baseUrl, customHeaders, requestOptions, requestSigner });
=======
  constructor({ baseUrl, customHeaders, requestOptions, bearerToken } = {}) {
    this.httpClient = new HttpClient({ baseUrl, customHeaders, requestOptions });
    if (bearerToken) {
      this.httpClient.bearerToken = bearerToken;
    }
>>>>>>> 46ab8bc4
    this.resolver = new ReferenceResolver(this);
    this.pagination = new Pagination(this.httpClient);
  }

  /**
   * Given a Client response, returns the underlying HTTP request and response
   * objects.
   *
   * @static
   *
   * @example
   *
   * const Client = require('fhir-kit-client');
   *
   * fhirClient.read({
   *   resourceType: 'Patient',
   *   id: 12345,
   * }).then((data) => {
   *   const { response, request } = Client.httpFor(data);
   *   console.log(response.status);
   *   console.log(request.headers);
   * });
   *
   * @param {Object} requestResponse to one of the FHIR Kit Client requests
   * @return {Object} object containing http request and response
   */
  static httpFor(requestResponse) {
    return {
      request: HttpClient.requestFor(requestResponse),
      response: HttpClient.responseFor(requestResponse),
    };
  }

  /**
   * Get the baseUrl.
   *
   * @return {String} - Get the baseUrl
   */
  get baseUrl() {
    return this.httpClient && this.httpClient.baseUrl;
  }

  /**
   * Set the baseUrl.
   *
   * @param {String} url - Set the baseUrl
   * @throws An error will be thrown unless baseUrl is a non-empty string.
   */
  set baseUrl(url) {
    if (this.httpClient) {
      this.httpClient.baseUrl = url;
    }
  }

  /**
   * Get custom headers.
   *
   * @return {Object} - Get the custom headers
   */
  get customHeaders() {
    return this.httpClient.customHeaders;
  }

  /**
   * Set custom headers.
   *
   * @param {Object} headers - Set custom headers to be sent with each request
   */
  set customHeaders(headers) {
    this.httpClient.customHeaders = headers;
  }

  /**
   * Set the Authorization header to "Bearer ${token}".
   *
   * @param {String} token The access token value.
   */
  set bearerToken(token) {
    this.httpClient.bearerToken = token;
  }

  /**
   * Resolve a reference and return FHIR resource
   *
   * From: http://hl7.org/fhir/STU3/references.html, a reference can be: 1)
   * absolute URL, 2) relative URL or 3) an internal fragement. In the case of
   * (2), there are rules on resolving references that are in a FHIR bundle.
   *
   * @async
   *
   * @example
   *
   * // Always does a new http request
   * client.resolve({ reference: 'http://test.com/fhir/Patient/1' }).then((patient) => {
   *   console.log(patient);
   * });
   *
   * // Always does a new http request, using the client.baseUrl
   * client.resolve({ reference: 'Patient/1' }).then((patient) => {
   *   console.log(patient);
   * });
   *
   * // Try to resolve a patient in the bundle, otherwise build request
   * // at client.baseUrl
   * client.resolve({ reference: 'Patient/1', context: bundle }).then((patient) => {
   *   console.log(patient);
   * });
   *
   * // Resolve a patient contained in someResource (see:
   * // http://hl7.org/fhir/STU3/references.html#contained)
   * client.resolve({ reference: '#patient-1', context: someResource }).then((patient) => {
   *   console.log(patient);
   * });
   *
   * @param {Object} params - The request parameters.
   * @param {String} params.reference - FHIR reference
   * @param {Object} [params.context] - Optional bundle or FHIR resource
   * @param {Object} [params.headers] - DEPRECATED Optional custom headers to
   *   add to the request
   * @param {Object} [params.options] - Optional options object
   * @param {Object} [params.options.headers] - Optional headers to add to the
   *   request
   *
   * @return {Promise<Object>} FHIR resource
   */
  resolve({ reference, context, headers, options = {} } = {}) {
    return this.resolver.resolve({
      reference,
      context,
      options: deprecateHeaders(options, headers),
    });
  }

  /**
   * Obtain the SMART OAuth URLs from the Capability Statement, or
   * any of the .well-known addresses.
   *
   * See: http://docs.smarthealthit.org/authorization/conformance-statement/
   *
   * @async
   *
   * @example
   *
   * // Using promises
   * fhirClient.smartAuthMetadata().then((data) => { console.log(data); });
   *
   * // Using async
   * let response = await fhirClient.smartAuthMetadata();
   * console.log(response);
   *
   * @param {Object} [params] - The request parameters.
   * @param {Object} [params.headers] - DEPRECATED Optional custom headers to
   *   add to the request
   * @param {Object} [params.options] - Optional options object
   * @param {Object} [params.options.headers] - Optional headers to add to the
   *   request
   *
   * @return {Promise<Object>} contains the following SMART URL: authorizeUrl,
   *   tokenUrl, registerUrl, manageUrl
   */
  async smartAuthMetadata({ headers, options = {} } = {}) {
    const fetchOptions = { options: deprecateHeaders(options, headers) };
    if (!(fetchOptions.options.headers)) {
      fetchOptions.options.headers = {};
    }
    fetchOptions.options.headers.accept = 'application/fhir+json,application/json';

    const normalizedBaseUrl = this.baseUrl.replace(/\/*$/, '/');

    const queue = new FetchQueue();
    const metadataJob = queue.buildJob();
    const wellknownSmartJob = queue.buildJob();
    const wellknownOidcJob = queue.buildJob();

    const errors = [];

    return new Promise((resolve, reject) => {
      function handleError(error) {
        if (errors.push(error) === queue.numJobs) {
          reject(new Error(errors.map((e) => e.message).join('; ')));
        }
      }

      this.httpClient.request('GET',
        `${normalizedBaseUrl}.well-known/smart-configuration`,
        wellknownSmartJob.addSignalOption(fetchOptions))
        .then((r) => {
          queue.safeAbortOthers(wellknownSmartJob);
          return resolve(authFromWellKnown(r));
        })
        .catch((e) => handleError(e));

      this.capabilityStatement(metadataJob.addSignalOption(fetchOptions))
        .then((r) => {
          queue.safeAbortOthers(metadataJob);
          return resolve(authFromCapability(r));
        })
        .catch((e) => handleError(e));

      this.httpClient.request('GET',
        `${normalizedBaseUrl}.well-known/openid-configuration`,
        wellknownOidcJob.addSignalOption(fetchOptions))
        .then((r) => {
          queue.safeAbortOthers(wellknownOidcJob);
          return resolve(authFromWellKnown(r));
        })
        .catch((e) => handleError(e));
    });
  }

  /**
   * Get the capability statement.
   *
   * @async
   *
   * @example
   *
   * // Using promises
   * fhirClient.capabilityStatement().then((data) => { console.log(data); });
   *
   * // Using async
   * let response = await fhirClient.capabilityStatement();
   * console.log(response);
   *
   * @param {Object} [params] - The request parameters.
   * @param {Object} [params.headers] - DEPRECATED Optional custom headers to
   *   add to the request
   * @param {Object} [params.options] - Optional options object
   * @param {Object} [params.options.headers] - Optional headers to add to the
   *   request
   *
   * @return {Promise<Object>} capability statement FHIR resource.
   */
  capabilityStatement({ headers, options = {} } = {}) {
    if (!this.metadata) {
      this.metadata = this.httpClient.get('metadata', deprecateHeaders(options, headers));
    }
    return this.metadata;
  }

  /**
   * Run a request.
   *
   * @example
   *
   * // Defaults to GET
   * fhirClient.request('Patient/123')
   *   .then(data => console.log(data));
   *
   * fhirClient.request('Patient/123', { method: 'DELETE'})
   *   .then(data => console.log(data));
   *
   * fhirClient.request('Patient', { method: 'POST', body: myNewPatient })
   *   .then(data => console.log(data));
   *
   * @param {String} requestUrl - URL, can be relative to base or absolute
   * @param {Object} params - (optional) Request params
   * @param {String} params.method - (optional) HTTP method (defaults to GET)
   * @param {Object} params.options - (optional) additional request options (e.g. headers)
   * @param {Object} params.body - (optional) request body
   * @return {Promise<Object>} Response
   */
  request(requestUrl, { method = 'GET', options = {}, body } = {}) {
    if (options.method && options.method !== method) {
      /* eslint-disable-next-line no-console */
      console.warn(`WARNING: 'options.method' has been specified: ${options.method} but will be ignored. Use 'method' instead.`);
    }
    return this.httpClient.request(method, requestUrl, options, body);
  }

  /**
   * Get a resource by FHIR id.
   *
   * @example
   *
   * // Using promises
   * fhirClient.read({
   *   resourceType: 'Patient',
   *   id: 12345,
   * }).then((data) => { console.log(data); });
   *
   * // Using async
   * let response = await fhirClient.read({ resourceType: 'Patient', id: 12345 });
   * console.log(response);
   *
   * @param {Object} params - The request parameters.
   * @param {String} params.resourceType - The resource type (e.g. "Patient",
   *   "Observation").
   * @param {String} params.id - The FHIR id for the resource.
   * @param {Object} [params.headers] - DEPRECATED Optional custom headers to
   *   add to the request
   * @param {Object} [params.options] - Optional options object
   * @param {Object} [params.options.headers] - Optional headers to add to the
   *   request
   *
   * @return {Promise<Object>} FHIR resource
   */
  read({ resourceType, id, headers, options = {} } = {}) {
    return this.httpClient.get(`${resourceType}/${id}`, deprecateHeaders(options, headers));
  }

  /**
   * Get a resource by id and version.
   *
   * @example
   *
   * // Using promises
   * fhirClient.vread({
   *   resourceType: 'Patient',
   *   id: '12345',
   *   version: '1',
   * }).then(data => console.log(data));
   *
   * // Using async
   * let response = await fhirClient.vread({
   *   resourceType: 'Patient',
   *   id: '12345',
   *   version: '1',
   * });
   * console.log(response);
   *
   * @param {Object} params - The request parameters.
   * @param {String} params.resourceType - The resource type (e.g. "Patient",
   *   "Observation").
   * @param {String} params.id - The FHIR id for the resource.
   * @param {String} params.version - The version id for the resource.
   * @param {Object} [params.headers] - DEPRECATED Optional custom headers to
   *   add to the request
   * @param {Object} [params.options] - Optional options object
   * @param {Object} [params.options.headers] - Optional headers to add to the
   *   request
   *
   * @return {Promise<Object>} FHIR resource
   */
  vread({ resourceType, id, version, headers, options = {} } = {}) {
    return this.httpClient.get(
      `${resourceType}/${id}/_history/${version}`,
      deprecateHeaders(options, headers),
    );
  }

  /**
   * Create a resource.
   *
   * @example
   * const newPatient = {
   *   resourceType: 'Patient',
   *   active: true,
   *   name: [{ use: 'official', family: 'Coleman', given: ['Lisa', 'P.'] }],
   *   gender: 'female',
   *   birthDate: '1948-04-14',
   * }
   *
   * // Using promises
   * fhirClient.create({
   *   resourceType: 'Patient',
   *   body: newPatient,
   * }).then((data) => { console.log(data); });
   *
   * // Using async
   * let response = await fhirClient.create({
   *   resourceType: 'Patient',
   *   body: newPatient,
   * })
   * console.log(response);
   *
   * @param {Object} params - The request parameters.
   * @param {String} params.resourceType - The FHIR resource type.
   * @param {String} params.body - The new resource data to create.
   * @param {Object} [params.headers] - DEPRECATED Optional custom headers to
   *   add to the request
   * @param {Object} [params.options] - Optional options object
   * @param {Object} [params.options.headers] - Optional headers to add to the
   *   request
   *
   * @return {Promise<Object>} FHIR resource
   */
  create({ resourceType, body, headers, options = {} } = {}) {
    return this.httpClient.post(resourceType, body, deprecateHeaders(options, headers));
  }

  /**
   * Delete a resource by FHIR id.
   *
   * @example
   *
   * // Using promises
   * fhirClient.delete({
   *   resourceType: 'Patient',
   *   id: 12345,
   * }).then((data) => { console.log(data); });
   *
   * // Using async
   * let response = await fhirClient.delete({ resourceType: 'Patient', id: 12345 });
   * console.log(response);
   *
   * @param {Object} params - The request parameters.
   * @param {String} params.resourceType - The resource type (e.g. "Patient", "Observation").
   * @param {String} params.id - The FHIR id for the resource.
   * @param {Object} [params.headers] - DEPRECATED Optional custom headers to
   *   add to the request
   * @param {Object} [params.options] - Optional options object
   * @param {Object} [params.options.headers] - Optional headers to add to the
   *   request
   *
   * @return {Promise<Object>} Operation Outcome FHIR resource
   */
  delete({ resourceType, id, headers, options = {} } = {}) {
    return this.httpClient.delete(`${resourceType}/${id}`, deprecateHeaders(options, headers));
  }

  /**
   * Update a resource by FHIR id.
   *
   * @example
   *
   * const updatedPatient = {
   *   resourceType: 'Patient',
   *   birthDate: '1948-04-14',
   * }
   *
   * // Using promises
   * fhirClient.update({
   *   resourceType: 'Patient',
   *   id: 12345,
   *   body: updatedPatient,
   * }).then((data) => { console.log(data); });
   *
   * // Using async
   * let response = await fhirClient.update({
   *   resourceType: 'Patient',
   *   id: 12345,
   *   body: updatedPatient,
   * });
   * console.log(response);
   *
   * @param {Object} params - The request parameters.
   * @param {String} params.resourceType - The resource type (e.g. "Patient",
   *   "Observation").
   * @param {String} params.id - The FHIR id for the resource.
   * @param {String} params.body - The resource to be updated.
   * @param {Object} [params.headers] - DEPRECATED Optional custom headers to
   *   add to the request
   * @param {Object} [params.options] - Optional options object
   * @param {Object} [params.options.headers] - Optional headers to add to the
   *   request
   *
   * @return {Promise<Object>} FHIR resource
   */
  update({ resourceType, id, body, headers, options = {} } = {}) {
    return this.httpClient.put(
      `${resourceType}/${id}`,
      body,
      deprecateHeaders(options, headers),
    );
  }

  /**
   * Patch a resource by FHIR id.
   *
   * From http://hl7.org/fhir/STU3/http.html#patch:
   * Content-Type is 'application/json-patch+json'
   * Expects a JSON Patch document format, see http://jsonpatch.com/
   *
   * @example
   *
   * // JSON Patch document format from http://jsonpatch.com/
   * const JSONPatch = [{ op: 'replace', path: '/gender', value: 'male' }];
   *
   * // Using promises
   * fhirClient.patch({
   *   resourceType: 'Patient',
   *   id: 12345,
   *   JSONPatch,
   * }).then((data) => { console.log(data); });
   *
   * // Using async
   * let response = await fhirClient.patch({
   *   resourceType: 'Patient',
   *   id: 12345,
   *   JSONPatch
   * });
   * console.log(response);
   *
   * @param {Object} params - The request parameters.
   * @param {String} params.resourceType - The resource type (e.g. "Patient",
   *   "Observation").
   * @param {String} params.id - The FHIR id for the resource.
   * @param {Array} params.JSONPatch - A JSON Patch document containing an array
   *   of patch operations, formatted according to http://jsonpatch.com/.
   * @param {Object} [params.headers] - DEPRECATED Optional custom headers to
   *   add to the request
   * @param {Object} [params.options] - Optional options object
   * @param {Object} [params.options.headers] - Optional headers to add to the
   *   request
   *
   * @return {Promise<Object>} FHIR resource
   */
  patch({ resourceType, id, JSONPatch, headers, options = {} } = {}) {
    // Content-Type is 'application/json-patch+json'
    // Ref: http://hl7.org/fhir/STU3/http.html#patch
    const customHeaders = deprecateHeaders(options, headers).headers || {};
    const requestHeaders = { ...customHeaders, 'Content-Type': 'application/json-patch+json' };
    return this.httpClient.patch(
      `${resourceType}/${id}`,
      JSONPatch,
      { ...options, headers: requestHeaders },
    );
  }

  /**
   * Submit a set of actions to perform independently as a batch.
   *
   * Update, create or delete a set of resources in a single interaction.
   * There should be no interdependencies between entries in the bundle.
   *
   * @example
   *
   * const requestBundle = {
   *   'resourceType': 'Bundle',
   *   'type': 'batch',
   *   'entry': [
   *    {
   *      'fullUrl': 'http://example.org/fhir/Patient/123',
   *      'resource': {
   *        'resourceType': 'Patient',
   *        'id': '123',
   *        'active': true
   *      },
   *      'request': {
   *        'method': 'PUT',
   *        'url': 'Patient/123'
   *      }
   *    },
   *     {
   *       'request': {
   *         'method': 'DELETE',
   *         'url': 'Patient/2e27c71e-30c8-4ceb-8c1c-5641e066c0a4'
   *       }
   *     },
   *     {
   *       'request': {
   *         'method': 'GET',
   *         'url': 'Patient?name=peter'
   *       }
   *     }
   *   ]
   * }
   *
   * // Using promises
   * fhirClient.batch({
   *   body: requestBundle
   * }).then((data) => { console.log(data); });
   *
   * // Using async
   * let response = await fhirClient.batch({
   *   body: requestBundle
   * });
   * console.log(response);
   *
   * @param {Object} params - The request parameters.
   * @param {string} params.body - The request body with a type of 'batch'.
   * @param {Object} [params.headers] - DEPRECATED Optional custom headers to
   *   add to the request
   * @param {Object} [params.options] - Optional options object
   * @param {Object} [params.options.headers] - Optional headers to add to the
   *   request
   *
   * @return {Promise<Object>} FHIR resources in a FHIR Bundle structure.
   */
  batch({ body, headers, options = {} } = {}) {
    return this.httpClient.post('/', body, deprecateHeaders(options, headers));
  }

  /**
   * Submit a set of actions to perform independently as a transaction.
   *
   * Update, create or delete a set of resources in a single interaction.
   * The entire set of changes should succeed or fail as a single entity.
   * Multiple actions on multiple resources different types may be submitted.
   * The outcome should not depend on the order of the resources loaded.
   * Order of processing actions: DELETE, POST, PUT, and GET.
   * The transaction fails if any resource overlap in DELETE, POST and PUT.
   *
   * @example
   *
   * const requestBundle = {
   *   'resourceType': 'Bundle',
   *   'type': 'transaction',
   *   'entry': [
   *    {
   *      'fullUrl': 'http://example.org/fhir/Patient/123',
   *      'resource': {
   *        'resourceType': 'Patient',
   *        'id': '123',
   *        'active': true
   *      },
   *      'request': {
   *        'method': 'PUT',
   *        'url': 'Patient/123'
   *      }
   *    },
   *     {
   *       'request': {
   *         'method': 'DELETE',
   *         'url': 'Patient/2e27c71e-30c8-4ceb-8c1c-5641e066c0a4'
   *       }
   *     },
   *     {
   *       'request': {
   *         'method': 'GET',
   *         'url': 'Patient?name=peter'
   *       }
   *     }
   *   ]
   * }
   *
   * // Using promises
   * fhirClient.transaction({
   *   body: requestBundle
   * }).then((data) => { console.log(data); });
   *
   * // Using async
   * let response = await fhirClient.transaction({
   *   body: requestBundle
   * });
   * console.log(response);
   *
   * @param {Object} params - The request parameters.
   * @param {String} params.body - The request body with a type of
   *   'transaction'.
   * @param {Object} [params.headers] - DEPRECATED Optional custom headers to
   *   add to the request
   * @param {Object} [params.options] - Optional options object
   * @param {Object} [params.options.headers] - Optional headers to add to the
   *   request
   *
   * @return {Promise<Object>} FHIR resources in a FHIR Bundle structure.
   */
  transaction({ body, headers, options = {} } = {}) {
    return this.httpClient.post('/', body, deprecateHeaders(options, headers));
  }

  /**
   * Run a custom FHIR operation on system, resource type or instance level.
   *
   * - To run a system-level operation, omit the resourceType and id parameters.
   * - To run a type-level operatiion, include the resourceType and omit the id parameter.
   * - To run an instance-type operation, include both the resourceType and id.
   *
   * @example
   *
   * client.operation({ resourceType: 'ConceptMap', name: '$apply' }).
   *   then(result => console.log(result).
   *   catch(e => console.error(e));
   *
   *
   * const input = {
   *  system: 'http://hl7.org/fhir/composition-status',
   *  code: 'preliminary',
   *  source: 'http://hl7.org/fhir/ValueSet/composition-status',
   *  target: 'http://hl7.org/fhir/ValueSet/v3-ActStatus'
   * };
   *
   * client.operation({resourceType: 'ConceptMap', name: 'translate', method: 'GET', input}).
   *   then(result => console.log(result)).
   *   catch(e => console.error(e));
   *
   * @param {String} params.name - The name of the operation (will get
   *    prepended with $ if missing.
   * @param {String} [params.resourceType] - Optional The resource type (e.g. "Patient",
   *   "Observation")
   * @param {String} [params.id] - Optional FHIR id for the resource
   * @param {String} [params.method] - Optional The HTTP method (post or get, defaults to post)
   * @param {Object} [params.input] - Optional input object for the operation
   * @param {Object} [params.options] - Optional options object
   * @param {Object} [params.options.headers] - Optional headers to add to the
   *   request
   *
   * @return {Promise<Object>} Result of opeartion (e.g. FHIR Parameter)
   */
  operation({ name, resourceType, id, method = 'POST', input, options = {} } = {}) {
    const url = ['/'];

    if (resourceType) { url.push(`${resourceType}/`); }
    if (id) { url.push(`${id}/`); }

    url.push(`${name.startsWith('$') ? name : `$${name}`}`);

    if (method.toUpperCase() === 'POST') {
      return this.httpClient.post(url.join(''), input, options);
    }
    if (method.toUpperCase() === 'GET') {
      if (input) {
        url.push(`?${queryString.stringify(input)}`);
      }
      return this.httpClient.get(url.join(''), options);
    }
  }

  /**
   * Return the next page of results.
   *
   * @param {Object} params - The request parameters. Passing the bundle as the
   *   first parameter is DEPRECATED
   * @param {object} params.bundle - Bundle result of a FHIR search
   * @param {Object} [params.options] - Optional options object
   * @param {Object} [params.options.headers] - Optional headers to add to the
   *   request
   * @param {Object} [headers] - DEPRECATED Optional custom headers to add to
   *   the request
   *
   * @return {Promise<Object>} FHIR resources in a FHIR Bundle structure.
   */
  nextPage(params, headers) {
    const { bundle, options = {} } = deprecatePaginationArgs(params, headers);
    return this.pagination.nextPage(bundle, options);
  }

  /**
   * Return the previous page of results.
   *
   * @param {Object} params - The request parameters. Passing the bundle as the
   *   first parameter is DEPRECATED
   * @param {object} params.bundle - Bundle result of a FHIR search
   * @param {Object} [params.options] - Optional options object
   * @param {Object} [params.options.headers] - Optional headers to add to the
   *   request
   * @param {Object} [headers] - DEPRECATED Optional custom headers to add to
   *   the request
   *
   * @return {Promise<Object>} FHIR resources in a FHIR Bundle structure.
   */
  prevPage(params, headers) {
    const { bundle, options = {} } = deprecatePaginationArgs(params, headers);
    return this.pagination.prevPage(bundle, options);
  }

  /**
   * Search for a FHIR resource, with or without compartments, or the entire
   * system
   *
   * @example
   *
   * // Using promises
   * fhirClient.search({
   *   resourceType: 'Observation',
   *   compartment: { resourceType: 'Patient', id: 123 },
   *   searchParams: { code: 'abc', _include: ['Observation:encounter', 'Observation:performer'] },
   * }).then((data) => { console.log(data); });
   *
   * // Using async
   * let response = await fhirClient.search({
   *   resourceType: 'Observation',
   *   compartment: { resourceType: 'Patient', id: 123 },
   *   searchParams: { code: 'abc', _include: ['Observation:encounter', 'Observation:performer'] },
   * });
   * console.log(response);
   *
   * @param {Object} params - The request parameters.
   * @param {String} [params.resourceType] - The resource type
   *   (e.g. "Patient", "Observation"), optional.
   * @param {Object} [params.compartment] - The search compartment, optional.
   * @param {Object} [params.searchParams] - The search parameters, optional.
   * @param {Object} [params.headers] - DEPRECATED Optional custom headers to
   *   add to the request
   * @param {Object} [params.options] - Optional options object
   * @param {Object} [params.options.headers] - Optional headers to add to the
   *   request
   * @param {Boolean} [params.options.postSearch] - if true, all `searchParams`
   *   will be placed in the request body rather than the url, and the search
   *   will use POST rather than GET
   *
   * @return {Promise<Object>} FHIR resources in a Bundle
   *
   * @throws {Error} if neither searchParams nor resourceType are supplied
   */
  search({ resourceType, compartment, searchParams, headers, options = {} } = {}) {
    if (compartment && resourceType) {
      return this.compartmentSearch({
        resourceType,
        compartment,
        searchParams,
        options: deprecateHeaders(options, headers),
      });
    } if (resourceType) {
      return this.resourceSearch({
        resourceType,
        searchParams,
        options: deprecateHeaders(options, headers),
      });
    } if (searchParams instanceof Object && Object.keys(searchParams).length > 0) {
      return this.systemSearch({
        searchParams,
        options: deprecateHeaders(options, headers),
      });
    }

    throw new Error('search requires either searchParams or a resourceType');
  }

  /**
   * Search for a FHIR resource.
   *
   * @example
   *
   * // Using promises
   * fhirClient.resourceSearch({
   *   resourceType: 'Patient',
   *   searchParams: { name: 'Smith' },
   * }).then((data) => { console.log(data); });
   *
   * // Using async
   * let response = await fhirClient.resourceSearch({
   *   resourceType: 'Patient',
   *   searchParams: { name: 'Smith' },
   * });
   * console.log(response);
   *
   * @param {Object} params - The request parameters.
   * @param {String} params.resourceType - The resource type (e.g. "Patient",
   *   "Observation").
   * @param {Object} params.searchParams - The search parameters.
   * @param {Object} [params.headers] - DEPRECATED Optional custom headers to
   *   add to the request
   * @param {Object} [params.options] - Optional options object
   * @param {Object} [params.options.headers] - Optional headers to add to the
   *   request
   * @param {Boolean} [params.options.postSearch] - if true, all `searchParams`
   *   will be placed in the request body rather than the url, and the search
   *   will use POST rather than GET
   *
   * @return {Promise<Object>} FHIR resources in a Bundle
   */
  resourceSearch({ resourceType, searchParams, headers, options = {} } = {}) {
    let searchPath = resourceType;

    if (options.postSearch) {
      searchPath += '/_search';
    }

    return this.baseSearch({ searchPath, searchParams, headers, options });
  }

  /**
   * Search across all FHIR resource types in the system.
   * Only the parameters defined for all resources can be used.
   *
   * @example
   *
   * // Using promises
   * fhirClient.systemSearch({
   *   searchParams: { name: 'smith' }
   * }).then((data) => { console.log(data); });
   *
   * // Using async
   * let response = await fhirClient.systemSearch({ searchParams: { name: 'smith' } });
   * console.log(response);
   *
   * @param {Object} params - The request parameters.
   * @param {Object} params.searchParams - The search parameters.
   * @param {Object} [params.headers] - DEPRECATED Optional custom headers to
   *   add to the request
   * @param {Object} [params.options] - Optional options object
   * @param {Object} [params.options.headers] - Optional headers to add to the
   *   request
   * @param {Boolean} [params.options.postSearch] - if true, all `searchParams`
   *   will be placed in the request body rather than the url, and the search
   *   will use POST rather than GET
   *
   * @return {Promise<Object>} FHIR resources in a Bundle
   */
  systemSearch({ searchParams, headers, options = {} } = {}) {
    const searchPath = '/_search';

    return this.baseSearch({ searchPath, searchParams, headers, options });
  }

  /**
   * Search for FHIR resources within a compartment.
   * The resourceType and id must be specified.
   *
   * @example
   *
   * // Using promises
   * fhirClient.compartmentSearch({
   *   resourceType: 'Observation',
   *   compartment: { resourceType: 'Patient', id: 123 },
   *   searchParams: { code: 'abc' }
   * }).then((data) => { console.log(data); });
   *
   * // Using async
   * let response = await fhirClient.compartmentSearch({
   *   resourceType: 'Observation',
   *   compartment: { resourceType: 'Patient', id: 123 },
   *   searchParams: { code: 'abc' }
   * });
   * console.log(response);
   *
   * @param {Object} params - The request parameters.
   * @param {String} params.resourceType - The resource type (e.g. "Patient",
   *   "Observation").
   * @param {Object} params.compartment - The search compartment.
   * @param {Object} [params.searchParams] - The search parameters, optional.
   * @param {Object} [params.headers] - DEPRECATED Optional custom headers to
   *   add to the request
   * @param {Object} [params.options] - Optional options object
   * @param {Object} [params.options.headers] - Optional headers to add to the
   *   request
   * @param {Boolean} [params.options.postSearch] - if true, all `searchParams`
   *   will be placed in the request body rather than the url, and the search
   *   will use POST rather than GET
   *
   * @return {Promise<Object>} FHIR resources in a Bundle
   */
  compartmentSearch({ resourceType, compartment, searchParams, headers, options = {} } = {}) {
    const { resourceType: compartmentType, id: compartmentId } = compartment;

    let searchPath = `/${compartmentType}/${compartmentId}/${resourceType}`;

    if (options.postSearch) {
      searchPath += '/_search';
    }

    return this.baseSearch({ searchPath, searchParams, headers, options });
  }

  /**
   * Perform a search
   *
   * @private
   *
   * @param {Object} params - The request parameters.
   * @param {String} params.searchPath - The url path
   * @param {Object} [params.searchParams] - The search parameters, optional
   * @param {Object} [params.headers] - DEPRECATED Optional custom headers to
   *   add to the request
   * @param {Object} [params.options] - Optional options object
   * @param {Object} [params.options.headers] - Optional headers to add to the
   *   request
   * @param {Boolean} [params.options.postSearch] - if true, all `searchParams`
   *   will be placed in the request body rather than the url, and the search
   *   will use POST rather than GET
   *
   * @return {Promise<Object>} FHIR resources in a FHIR Bundle
   */
  baseSearch({ searchPath, searchParams, headers, options }) {
    const searchQuery = createQueryString(searchParams);
    const searchOptions = deprecateHeaders(options, headers);
    const searchFunction = options.postSearch ? 'postSearch' : 'getSearch';

    return this[searchFunction](searchPath, searchQuery, searchOptions);
  }

  /**
   * Perform a search using POST
   *
   * @private
   *
   * @param {String} path - The url path
   * @param {String} [query] - The query string, optional
   * @param {Object} [params.headers] - DEPRECATED Optional custom headers to
   *   add to the request
   * @param {Object} [options] - Optional options object
   * @param {Object} [options.headers] - Optional headers to add to the
   *   request
   *
   * @return {Promise<Object>} FHIR resources in a FHIR Bundle
   */
  postSearch(path, query, options) {
    const defaultHeader = { 'Content-Type': 'application/x-www-form-urlencoded' };
    const postHeaders = { ...defaultHeader, ...options.headers };
    const postOptions = { ...options, headers: postHeaders };

    return this.httpClient.post(path, query, postOptions);
  }

  /**
   * Perform a search using GET
   *
   * @private
   *
   * @param {String} path - The url path
   * @param {String} [query] - The query string, optional
   * @param {Object} [options] - Optional options object
   * @param {Object} [options.headers] - Optional headers to add to the
   *   request
   *
   * @return {Promise<Object>} FHIR resources in a FHIR Bundle
   */
  getSearch(path, query, options) {
    let searchPath = path;
    if (query) {
      searchPath += `?${query}`;
    }

    return this.httpClient.get(searchPath, options);
  }

  /**
   * Retrieve the change history for a FHIR resource id, a resource type or the
   * entire system
   *
   * @example
   *
   * // Using promises
   * fhirClient.history({ resourceType: 'Patient', id: '12345' });
   *   .then((data) => { console.log(data); });
   *
   * // Using async
   * let response = await fhirClient.history({ resourceType: 'Patient', id: '12345' });
   * console.log(response);
   *
   * @param {Object} params - The request parameters.
   * @param {string} [params.resourceType] - The resource type
   *   (e.g. "Patient", "Observation"), optional.
   * @param {string} [params.id] - The FHIR id for the resource, optional.
   * @param {Object} [params.headers] - DEPRECATED Optional custom headers to
   *   add to the request
   * @param {Object} [params.options] - Optional options object
   * @param {Object} [params.options.headers] - Optional headers to add to the
   *   request
   *
   * @return {Promise<Object>} FHIR resources in a FHIR Bundle structure.
   */
  history({ resourceType, id, headers, options = {} } = {}) {
    if (id && resourceType) {
      return this.resourceHistory({
        resourceType,
        id,
        options: deprecateHeaders(options, headers),
      });
    } if (resourceType) {
      return this.typeHistory({
        resourceType,
        options: deprecateHeaders(options, headers),
      });
    }

    return this.systemHistory({ options: deprecateHeaders(options, headers) });
  }

  /**
   * Retrieve the change history for a particular resource FHIR id.
   *
   * @example
   *
   * // Using promises
   * fhirClient.resourceHistory({ resourceType: 'Patient', id: '12345' });
   *           .then((data) => { console.log(data); });
   *
   * // Using async
   * let response = await fhirClient.resourceHistory({ resourceType: 'Patient', id: '12345' });
   * console.log(response);
   *
   * @param {Object} params - The request parameters.
   * @param {string} params.resourceType - The resource type (e.g. "Patient",
   *   "Observation").
   * @param {string} params.id - The FHIR id for the resource.
   * @param {Object} [params.headers] - DEPRECATED Optional custom headers to
   *   add to the request
   * @param {Object} [params.options] - Optional options object
   * @param {Object} [params.options.headers] - Optional headers to add to the
   *   request
   *
   * @return {Promise<Object>} FHIR resources in a FHIR Bundle structure.
   */
  resourceHistory({ resourceType, id, headers, options = {} } = {}) {
    return this.httpClient.get(
      `${resourceType}/${id}/_history`,
      deprecateHeaders(options, headers),
    );
  }

  /**
   * Retrieve the change history for a particular resource type.
   *
   * @example
   *
   * // Using promises
   * fhirClient.typeHistory({ resourceType: 'Patient' });
   *           .then((data) => { console.log(data); });
   *
   * // Using async
   * let response = await fhirClient.typeHistory({ resourceType: 'Patient' });
   * console.log(response);
   *
   * @param {Object} params - The request parameters.
   * @param {string} params.resourceType - The resource type (e.g. "Patient",
   *   "Observation").
   * @param {Object} [params.headers] - DEPRECATED Optional custom headers to
   *   add to the request
   * @param {Object} [params.options] - Optional options object
   * @param {Object} [params.options.headers] - Optional headers to add to the
   *   request
   *
   * @return {Promise<Object>} FHIR resources in a FHIR Bundle structure.
   */
  typeHistory({ resourceType, headers, options = {} } = {}) {
    return this.httpClient.get(
      `${resourceType}/_history`,
      deprecateHeaders(options, headers),
    );
  }

  /**
   * Retrieve the change history for all resources.
   *
   * @example
   *
   * // Using promises
   * fhirClient.systemHistory();
   *           .then((data) => { console.log(data); });
   *
   * // Using async
   * let response = await fhirClient.systemHistory();
   * console.log(response);
   *
   * @param {Object} [params] - The request parameters.
   * @param {Object} [params.headers] - DEPRECATED Optional custom headers to
   *   add to the request
   * @param {Object} [params.options] - Optional options object
   * @param {Object} [params.options.headers] - Optional headers to add to the
   *   request
   *
   * @return {Promise<Object>} FHIR resources in a FHIR Bundle structure.
   */
  systemHistory({ headers, options = {} } = {}) {
    return this.httpClient.get('_history', deprecateHeaders(options, headers));
  }
}

module.exports = Client;
module.exports.CapabilityTool = CapabilityTool;<|MERGE_RESOLUTION|>--- conflicted
+++ resolved
@@ -46,16 +46,11 @@
    *   request.
    * @throws An error will be thrown unless baseUrl is a non-empty string.
    */
-<<<<<<< HEAD
-  constructor({ baseUrl, customHeaders, requestOptions, requestSigner } = {}) {
+  constructor({ baseUrl, customHeaders, requestOptions, requestSigner, bearerToken } = {}) {
     this.httpClient = new HttpClient({ baseUrl, customHeaders, requestOptions, requestSigner });
-=======
-  constructor({ baseUrl, customHeaders, requestOptions, bearerToken } = {}) {
-    this.httpClient = new HttpClient({ baseUrl, customHeaders, requestOptions });
     if (bearerToken) {
       this.httpClient.bearerToken = bearerToken;
     }
->>>>>>> 46ab8bc4
     this.resolver = new ReferenceResolver(this);
     this.pagination = new Pagination(this.httpClient);
   }
