--- conflicted
+++ resolved
@@ -56,10 +56,7 @@
   // Utility to lowercase 1st level keys in an object.
   static lcKeys(obj) {
     return obj
-      ? Object.keys(obj).reduce((acc, key) => {
-        acc[key.toLowerCase()] = obj[key];
-        return acc;
-      }, {})
+      ? Object.fromEntries(Object.entries(obj).map(([key, value]) => [key.toLowerCase(), value]))
       : obj;
   }
 
@@ -78,11 +75,8 @@
     this.baseUrl = baseUrl;
     this.customHeaders = customHeaders;
     this.baseRequestOptions = requestOptions;
-<<<<<<< HEAD
     this.baseAgent = requestOptions.agent || agentBuilder();
-=======
     this.requestSigner = requestSigner;
->>>>>>> e005f01e
   }
 
   set baseUrl(url) {
@@ -122,30 +116,6 @@
       agent: options.agent || this.baseAgent || undefined,
       body: stringifyBody(body),
     };
-<<<<<<< HEAD
-=======
-
-    let keepalive = {};
-    if (!agentIsAvailable) {
-      const keepAliveDefined = Object.prototype.hasOwnProperty.call(
-        requestOptions, 'keepalive',
-      );
-      keepalive = {
-        keepalive: keepAliveDefined ? requestOptions.keepalive : true,
-      };
-    }
-
-    Object.assign(requestOptions,
-      keepalive,
-      { headers: new Headers(this.mergeHeaders(options.headers)) },
-      agentBuilder(this.baseUrl, requestOptions));
-
-    if (this.requestSigner) {
-      this.requestSigner(url, requestOptions);
-    }
-
-    return new Request(url, requestOptions);
->>>>>>> e005f01e
   }
 
   async request(method, requestUrl, options = {}, body) {
@@ -154,7 +124,6 @@
     const request = this.requestBuilder(method, url, options, body);
     logRequestInfo(method, url, request.headers);
 
-<<<<<<< HEAD
     let response;
     let ok = true;
 
@@ -169,10 +138,6 @@
     }
 
     const status = response.statusCode;
-=======
-    const response = await fetch(request);
-    const { status, headers } = response;
->>>>>>> e005f01e
     logResponseInfo({ status, response });
 
     const bodyText = response.body;
@@ -183,17 +148,11 @@
         data = JSON.parse(bodyText);
       } catch {
         data = bodyText;
-        throw responseErrorBuilder({ status, data, method, headers, url });
+        throw responseErrorBuilder({ status, data, method, request, url });
       }
     }
-<<<<<<< HEAD
     if (!ok) {
       throw responseErrorBuilder({ status, data, method, request, url });
-=======
-
-    if (!response.ok) {
-      throw responseErrorBuilder({ status, data, method, headers, url });
->>>>>>> e005f01e
     }
 
     // Add __response and __request
@@ -222,7 +181,7 @@
 
   async put(url, body, options = {}) {
     const headers = {
-      ...{ 'content-type': 'application/fhir+json' },
+      'content-type': 'application/fhir+json',
       ...HttpClient.lcKeys(options.headers),
     };
     const putOptions = { ...options, headers };
@@ -232,7 +191,7 @@
 
   async post(url, body, options = {}) {
     const headers = {
-      ...{ 'content-type': 'application/fhir+json' },
+      'content-type': 'application/fhir+json',
       ...HttpClient.lcKeys(options.headers),
     };
     const postOptions = { ...options, headers };
@@ -258,13 +217,6 @@
   }
 
   mergeHeaders(requestHeaders) {
-<<<<<<< HEAD
-    return {
-      ...defaultHeaders,
-      ...this.authHeader,
-      ...this.customHeaders,
-      ...requestHeaders,
-=======
     const { lcKeys } = HttpClient;
 
     return {
@@ -272,7 +224,6 @@
       ...lcKeys(this.authHeader),
       ...lcKeys(this.customHeaders),
       ...lcKeys(requestHeaders),
->>>>>>> e005f01e
     };
   }
 };