require('es6-promise').polyfill();
const request = require('request-promise-native');

const { logRequestError, logRequestInfo, logResponseInfo } = require('./logging');

const defaultHeaders = { accept: 'application/json+fhir' };

/* eslint-disable no-param-reassign */
function responseError({
  error,
  status,
  rawData,
  httpVerb,
  url,
  headers,
}) {
  let data;
  try {
    data = JSON.parse(rawData);
  } catch (e) {
    data = rawData;
  }
<<<<<<< HEAD
  if (!error.response) {
    error.response = {};
  }
=======
  error.response = error.response || {};
>>>>>>> 2c2d203a
  error.response.status = status;
  error.response.data = data;
  error.config = { method: httpVerb, url, headers };
  logRequestError(error);
  return error;
}
/* eslint-enable no-param-reassign */

function stringifyBody(body) {
  if (typeof body === 'string') {
    return body;
  }
  return JSON.stringify(body);
}

/**
 * Class used by Client to make HTTP requests. Do not use this class directly,
 * use Client#read, Client#create, etc.
 *
 * @private
 */
module.exports = class {
  /**
   * Create an HTTP client.
   *
   * @param {Object} config HTTP Client configuration
   * @param {String} config.baseUrl Base URL used to resolve relative paths
   * @param {Object} [config.customHeaders] Custom headers to send with each
   *   request
   * @throws An error will be thrown on unsuccessful requests.
   */
  constructor({ baseUrl, customHeaders = {} }) {
    this.baseUrl = baseUrl;
    this.customHeaders = customHeaders || {};
  }

  set bearerToken(token) {
    const header = `Bearer ${token}`;
    this.authHeader = { authorization: header };
  }

  async request(httpVerb, url, options = {}, body) {
    const headers = this.mergeHeaders(options.headers);
    const fullUrl = this.expandUrl(url);
    let status;
    let error;
    logRequestInfo(httpVerb, fullUrl, headers);

    const requestParams = {
      uri: fullUrl,
      headers,
      method: httpVerb,
      body: stringifyBody(body),
      forever: true,
      resolveWithFullResponse: true,
    };
    const data = await request(requestParams)
      .then((response) => {
        status = response.statusCode;
        return JSON.parse(response.body);
      }).catch((errorResponse) => {
        status = errorResponse.statusCode;
        error = errorResponse;
        return errorResponse.error;
      });

    logResponseInfo({ status, data });

    if (error) {
      throw responseError({
        error,
        status,
        httpVerb,
        headers,
        rawData: data,
        url: fullUrl,
      });
    }
    return data;
  }

  async get(url, options) {
    return this.request('get', url, options);
  }

  async delete(url, options) {
    return this.request('delete', url, options);
  }

  async put(url, body, options) {
    return this.request('put', url, options, body);
  }

  async post(url, body, options) {
    return this.request('post', url, options, body);
  }

  async patch(url, body, options) {
    return this.request('patch', url, options, body);
  }

  expandUrl(url = '') {
    if (url.startsWith('http')) {
      return url;
    }
    if (this.baseUrl.endsWith('/') && url.startsWith('/')) {
      return this.baseUrl + url.slice(1);
    }
    if (this.baseUrl.endsWith('/') || url.startsWith('/')) {
      return this.baseUrl + url;
    }
    return `${this.baseUrl}/${url}`;
  }

  mergeHeaders(requestHeaders) {
    return Object.assign(
      {},
      defaultHeaders,
      this.authHeader,
      this.customHeaders,
      requestHeaders,
    );
  }
};<|MERGE_RESOLUTION|>--- conflicted
+++ resolved
@@ -20,13 +20,8 @@
   } catch (e) {
     data = rawData;
   }
-<<<<<<< HEAD
-  if (!error.response) {
-    error.response = {};
-  }
-=======
+
   error.response = error.response || {};
->>>>>>> 2c2d203a
   error.response.status = status;
   error.response.data = data;
   error.config = { method: httpVerb, url, headers };
