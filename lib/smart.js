const smartOauthUrl = 'http://fhir-registry.smarthealthit.org/StructureDefinition/oauth-uris';
const { logError } = require('./logging');

/**
 * Get the SMART OAuth URIs from a Capability Statement
 * http://docs.smarthealthit.org/authorization/conformance-statement/
 *
 * @example
 *
 * {
 *   authorizeUrl,
 *   tokenUrl,
 *   registerUrl,
 *   manageUrl,
 * } = authFromCapability(capabilityStatement);
 *
 * @param {Object} capabilityStatement - a FHIR capabilityStatement
 * @return {Object} contains the following SMART URIs: authorizeUrl, tokenUrl,
 *   registerUrl, manageUrl
 */
function authFromCapability(capabilityStatement) {
  const authMetadata = {};

  try {
<<<<<<< HEAD
    for (const restItem of capabilityStatement.rest) {
=======
    capabilityStatement.rest.forEach((restItem) => {
>>>>>>> e005f01e
      const uris = restItem.security.extension.find((x) => x.url === smartOauthUrl);

      for (const ext of uris.extension) {
        switch (ext.url) {
          case 'authorize':
            authMetadata.authorizeUrl = new URL(ext.valueUri);
            break;
          case 'token':
            authMetadata.tokenUrl = new URL(ext.valueUri);
            break;
          case 'register':
            authMetadata.registerUrl = new URL(ext.valueUri);
            break;
          case 'manage':
            authMetadata.manageUrl = new URL(ext.valueUri);
            break;
          default:
        }
      }
    }
    return authMetadata;
  } catch (error) {
    logError(error);
    return authMetadata;
  }
}

/* eslint-disable camelcase */
function authFromWellKnown(wellKnown) {
  const {
    authorization_endpoint,
    token_endpoint,
    registration_endpoint,
  } = wellKnown;

  return {
    authorizeUrl: authorization_endpoint && new URL(authorization_endpoint),
    tokenUrl: token_endpoint && new URL(token_endpoint),
    registerUrl: registration_endpoint && new URL(registration_endpoint),
  };
}

module.exports = {
  authFromCapability, authFromWellKnown,
};<|MERGE_RESOLUTION|>--- conflicted
+++ resolved
@@ -22,11 +22,7 @@
   const authMetadata = {};
 
   try {
-<<<<<<< HEAD
     for (const restItem of capabilityStatement.rest) {
-=======
-    capabilityStatement.rest.forEach((restItem) => {
->>>>>>> e005f01e
       const uris = restItem.security.extension.find((x) => x.url === smartOauthUrl);
 
       for (const ext of uris.extension) {
