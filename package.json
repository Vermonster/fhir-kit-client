--- conflicted
+++ resolved
@@ -1,11 +1,6 @@
 {
-<<<<<<< HEAD
   "name": "@tellu/fhir-kit-client",
-  "version": "2.1.2",
-=======
-  "name": "fhir-kit-client",
-  "version": "1.8.0",
->>>>>>> e005f01e
+  "version": "2.2.0",
   "description": "FHIR Client",
   "keywords": [
     "FHIR",
@@ -38,7 +33,6 @@
     "url": "https://github.com/TelluIoT/fhir-kit-client.git"
   },
   "devDependencies": {
-<<<<<<< HEAD
     "chai": "^4.3.4",
     "coveralls": "^3.1.1",
     "eslint": "^8.1.0",
@@ -57,36 +51,10 @@
     "agentkeepalive": "^4.1.4",
     "debug": "^4.3.2",
     "es6-promise": "^4.2.8",
-    "flatted": "^3.2.2",
     "got": "^11.8.2",
+    "json-stringify-safe": "^5.0.1",
     "query-string": "^7.0.1",
     "universal-url": "^2.0.0"
-=======
-    "@types/json-patch": "0.0.30",
-    "@types/node-fetch": "^2.5.10",
-    "chai": "^4.2.0",
-    "coveralls": "^3.1.0",
-    "eslint": "^7.32.0",
-    "eslint-config-airbnb-base": "^14.2.0",
-    "eslint-plugin-filenames": "^1.3.2",
-    "eslint-plugin-import": "^2.24.2",
-    "jsdoc": "3.6.7",
-    "minami": "^1.2.3",
-    "mocha": "^9.1.2",
-    "mocha-lcov-reporter": "^1.3.0",
-    "nock": "^12.0.3",
-    "nyc": "^15.1.0",
-    "typescript": "^4.3.2"
-  },
-  "dependencies": {
-    "abort-controller": "^3.0.0",
-    "agentkeepalive": "^4.1.3",
-    "cross-fetch": "^3.0.6",
-    "debug": "^3.2.7",
-    "es6-promise": "^4.2.4",
-    "json-stringify-safe": "^5.0.1",
-    "query-string": "^6.13.1"
->>>>>>> e005f01e
   },
   "nyc": {
     "exclude": [
