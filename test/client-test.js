--- conflicted
+++ resolved
@@ -1105,15 +1105,6 @@
 
       it('throws an error if the resource is not supported', async function () {
         const newRecord = {
-<<<<<<< HEAD
-          resourceType: 'Patient',
-          name: [{ use: 'official', family: ['Coleman'], given: ['Lisa', 'P.'] }],
-        };
-
-        nock(this.baseUrl)
-          .matchHeader('accept', 'application/json+fhir')
-          .post('/Patient', newRecord)
-=======
           resourceType: 'Foo',
           name: [{ use: 'official', family: 'Coleman', given: ['Lisa', 'P.'] }],
         };
@@ -1122,7 +1113,6 @@
           .matchHeader('accept', 'application/fhir+json')
           .matchHeader('content-type', 'application/fhir+json')
           .post('/Foo', newRecord)
->>>>>>> e005f01e
           .reply(400, () => readStreamFor('unknown-resource.json'));
 
         let response;
